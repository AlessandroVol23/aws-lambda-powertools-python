--- conflicted
+++ resolved
@@ -10,29 +10,16 @@
 
 **Tracing**
 
-<<<<<<< HEAD
-* Decorators that capture cold start as annotation, and response and exceptions as metadata
-* Run functions locally without code change to disable tracing
-* Explicitly disable tracing via env var POWERTOOLS_TRACE_DISABLED="true"
-=======
 > It currently uses AWS X-Ray
 
 * Decorators that capture cold start as annotation, and response and exceptions as metadata
 * Run functions locally without code change to disable tracing
 * Explicitly disable tracing via env var `POWERTOOLS_TRACE_DISABLED="true"`
->>>>>>> 8a64abf3
 
 **Logging**
 
 * Decorators that capture key fields from Lambda context, cold start and structures logging output as JSON
 * Optionally log Lambda request when instructed (disabled by default)
-<<<<<<< HEAD
-    - Enable via POWERTOOLS_LOGGER_LOG_EVENT="true" or explicitly via decorator param
-* Logs canonical custom metric line to logs that can be consumed asynchronously
-
-## Usage
-
-=======
     - Enable via `POWERTOOLS_LOGGER_LOG_EVENT="true"` or explicitly via decorator param
 * Logs canonical custom metric line to logs that can be consumed asynchronously
 
@@ -51,7 +38,6 @@
 
 With [pip](https://pip.pypa.io/en/latest/index.html) installed, run: ``pip install aws-lambda-powertools``
 
->>>>>>> 8a64abf3
 ### Tracing
 
 **Example SAM template using supported environment variables**
@@ -59,18 +45,11 @@
 ```yaml
 Globals:
   Function:
-<<<<<<< HEAD
-    Environment:
-        Variables:
-            POWERTOOLS_SERVICE_NAME: "payment" # service_undefined by default
-            POWERTOOLS_TRACE_DISABLED: "false" # false by default
-=======
     Tracing: Active # can also be enabled per function
     Environment:
         Variables:
             POWERTOOLS_SERVICE_NAME: "payment" 
             POWERTOOLS_TRACE_DISABLED: "false" 
->>>>>>> 8a64abf3
 ```
 
 **Pseudo Python Lambda code**
@@ -105,14 +84,8 @@
   Function:
     Environment:
         Variables:
-<<<<<<< HEAD
-            POWERTOOLS_SERVICE_NAME: "payment" # service_undefined by default
-            POWERTOOLS_LOGGER_LOG_EVENT: "true" # false by default
-            LOG_LEVEL: "INFO" # INFO by default
-=======
             POWERTOOLS_SERVICE_NAME: "payment" 
             LOG_LEVEL: "INFO"
->>>>>>> 8a64abf3
 ```
 
 **Pseudo Python Lambda code**
@@ -128,10 +101,7 @@
 def handler(event, context)
   logger.info("Collecting payment")
   ...
-<<<<<<< HEAD
-=======
   # You can log entire objects too
->>>>>>> 8a64abf3
   logger.info({
     "operation": "collect_payment",
     "charge_id": event['charge_id']
@@ -188,21 +158,6 @@
   log_metric(name="SuccessfulPayment", unit=MetricUnit.Count, value=10, namespace="MyApplication", customer_id="123-abc", charge_id="abc-123")
   
   # Explicit service name
-<<<<<<< HEAD
-  log_metric(service="payment", name="SuccessfulPayment", namespace="MyApplication".....)
-  ...
-```
-
-## TODO
-
-* [ ] Enable CI
-* [ ] Publish PyPi package
-
-## Credits
-
-* We use a microlib for structured logging [aws-lambda-logging](https://gitlab.com/hadrien/aws_lambda_logging)
-* Idea of a powertools to provide a handful utilities for AWS Lambda functiones comes from [DAZN Powertools](https://github.com/getndazn/dazn-lambda-powertools/)
-=======
   log_metric(service="paymentTest", name="SuccessfulPayment", namespace="MyApplication".....)
   ...
 ```
@@ -236,7 +191,6 @@
 
 * Structured logging initial implementation from [aws-lambda-logging](https://gitlab.com/hadrien/aws_lambda_logging)
 * Powertools idea [DAZN Powertools](https://github.com/getndazn/dazn-lambda-powertools/)
->>>>>>> 8a64abf3
 
 ## License
 
